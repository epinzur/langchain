"""Test Chroma functionality."""

import uuid
from typing import (
    Generator,
    cast,
)

import chromadb
import pytest  # type: ignore[import-not-found]
import requests
from chromadb.api.client import SharedSystemClient
from chromadb.api.types import Embeddable
from langchain_core.documents import Document
from langchain_core.embeddings.fake import FakeEmbeddings as Fak

from langchain_chroma.vectorstores import Chroma
from tests.integration_tests.fake_embeddings import (
    ConsistentFakeEmbeddings,
    FakeEmbeddings,
)


class MyEmbeddingFunction:
    def __init__(self, fak: Fak):
        self.fak = fak

    def __call__(self, input: Embeddable) -> list[list[float]]:
        texts = cast(list[str], input)
        return self.fak.embed_documents(texts=texts)


@pytest.fixture()
def client() -> Generator[chromadb.ClientAPI, None, None]:
    SharedSystemClient.clear_system_cache()
    client = chromadb.Client(chromadb.config.Settings())
    yield client


def test_chroma() -> None:
    """Test end to end construction and search."""
    texts = ["foo", "bar", "baz"]
    docsearch = Chroma.from_texts(
        collection_name="test_collection", texts=texts, embedding=FakeEmbeddings()
    )
    output = docsearch.similarity_search("foo", k=1)

    docsearch.delete_collection()
    assert len(output) == 1
    assert output[0].page_content == "foo"
    assert output[0].id is not None


def test_chroma_with_ids() -> None:
    """Test end to end construction and search."""
    texts = ["foo", "bar", "baz"]
    ids = [f"id_{i}" for i in range(len(texts))]
    docsearch = Chroma.from_texts(
        collection_name="test_collection",
        texts=texts,
        embedding=FakeEmbeddings(),
        ids=ids,
    )
    output = docsearch.similarity_search("foo", k=1)

    docsearch.delete_collection()
    assert len(output) == 1
    assert output[0].page_content == "foo"
    assert output[0].id == "id_0"


async def test_chroma_async() -> None:
    """Test end to end construction and search."""
    texts = ["foo", "bar", "baz"]
    docsearch = Chroma.from_texts(
        collection_name="test_collection", texts=texts, embedding=FakeEmbeddings()
    )
    output = await docsearch.asimilarity_search("foo", k=1)

    docsearch.delete_collection()
    assert len(output) == 1
    assert output[0].page_content == "foo"
    assert output[0].id is not None


async def test_chroma_async_with_ids() -> None:
    """Test end to end construction and search."""
    texts = ["foo", "bar", "baz"]
    ids = [f"id_{i}" for i in range(len(texts))]
    docsearch = Chroma.from_texts(
        collection_name="test_collection",
        texts=texts,
        embedding=FakeEmbeddings(),
        ids=ids,
    )
    output = await docsearch.asimilarity_search("foo", k=1)

    docsearch.delete_collection()
    assert len(output) == 1
    assert output[0].page_content == "foo"
    assert output[0].id == "id_0"


def test_chroma_with_metadatas() -> None:
    """Test end to end construction and search."""
    texts = ["foo", "bar", "baz"]
    metadatas = [{"page": str(i)} for i in range(len(texts))]
    docsearch = Chroma.from_texts(
        collection_name="test_collection",
        texts=texts,
        embedding=FakeEmbeddings(),
        metadatas=metadatas,
    )
    output = docsearch.similarity_search("foo", k=1)
    docsearch.delete_collection()
    assert len(output) == 1
    assert output[0].page_content == "foo"
    assert output[0].metadata == {"page": "0"}
    assert output[0].id is not None


def test_chroma_with_metadatas_and_ids() -> None:
    """Test end to end construction and search."""
    texts = ["foo", "bar", "baz"]
    metadatas = [{"page": str(i)} for i in range(len(texts))]
    ids = [f"id_{i}" for i in range(len(texts))]
    docsearch = Chroma.from_texts(
        collection_name="test_collection",
        texts=texts,
        embedding=FakeEmbeddings(),
        metadatas=metadatas,
        ids=ids,
    )
    output = docsearch.similarity_search("foo", k=1)
    docsearch.delete_collection()
    assert len(output) == 1
    assert output[0].page_content == "foo"
    assert output[0].metadata == {"page": "0"}
    assert output[0].id == "id_0"


def test_chroma_with_metadatas_with_scores_and_ids() -> None:
    """Test end to end construction and scored search."""
    texts = ["foo", "bar", "baz"]
    metadatas = [{"page": str(i)} for i in range(len(texts))]
    ids = [f"id_{i}" for i in range(len(texts))]
    docsearch = Chroma.from_texts(
        collection_name="test_collection",
        texts=texts,
        embedding=FakeEmbeddings(),
        metadatas=metadatas,
        ids=ids,
    )
    output = docsearch.similarity_search_with_score("foo", k=1)
    docsearch.delete_collection()
    assert output == [
        (Document(page_content="foo", metadata={"page": "0"}, id="id_0"), 0.0)
    ]


def test_chroma_with_metadatas_with_vectors() -> None:
    """Test end to end construction and scored search."""
    texts = ["foo", "bar", "baz"]
    metadatas = [{"page": str(i)} for i in range(len(texts))]
    embeddings = ConsistentFakeEmbeddings()
    docsearch = Chroma.from_texts(
        collection_name="test_collection",
        texts=texts,
        embedding=embeddings,
        metadatas=metadatas,
    )
    vec_1 = embeddings.embed_query(texts[0])
    output = docsearch.similarity_search_with_vectors("foo", k=1)
    docsearch.delete_collection()
    assert output[0][0] == Document(page_content="foo", metadata={"page": "0"})
    assert (output[0][1] == vec_1).all()


def test_chroma_with_metadatas_with_scores_using_vector() -> None:
    """Test end to end construction and scored search, using embedding vector."""
    texts = ["foo", "bar", "baz"]
    metadatas = [{"page": str(i)} for i in range(len(texts))]
    ids = [f"id_{i}" for i in range(len(texts))]
    embeddings = FakeEmbeddings()

    docsearch = Chroma.from_texts(
        collection_name="test_collection",
        texts=texts,
        embedding=embeddings,
        metadatas=metadatas,
        ids=ids,
    )
    embedded_query = embeddings.embed_query("foo")
    output = docsearch.similarity_search_by_vector_with_relevance_scores(
        embedding=embedded_query, k=1
    )
    docsearch.delete_collection()
    assert output == [
        (Document(page_content="foo", metadata={"page": "0"}, id="id_0"), 0.0)
    ]


def test_chroma_search_filter() -> None:
    """Test end to end construction and search with metadata filtering."""
    texts = ["far", "bar", "baz"]
    metadatas = [{"first_letter": "{}".format(text[0])} for text in texts]
    ids = [f"id_{i}" for i in range(len(texts))]
    docsearch = Chroma.from_texts(
        collection_name="test_collection",
        texts=texts,
        embedding=FakeEmbeddings(),
        metadatas=metadatas,
        ids=ids,
    )
    output1 = docsearch.similarity_search("far", k=1, filter={"first_letter": "f"})
    output2 = docsearch.similarity_search("far", k=1, filter={"first_letter": "b"})
    docsearch.delete_collection()
    assert output1 == [
        Document(page_content="far", metadata={"first_letter": "f"}, id="id_0")
    ]
    assert output2 == [
        Document(page_content="bar", metadata={"first_letter": "b"}, id="id_1")
    ]


def test_chroma_search_filter_with_scores() -> None:
    """Test end to end construction and scored search with metadata filtering."""
    texts = ["far", "bar", "baz"]
    metadatas = [{"first_letter": "{}".format(text[0])} for text in texts]
    ids = [f"id_{i}" for i in range(len(texts))]
    docsearch = Chroma.from_texts(
        collection_name="test_collection",
        texts=texts,
        embedding=FakeEmbeddings(),
        metadatas=metadatas,
        ids=ids,
    )
    output1 = docsearch.similarity_search_with_score(
        "far", k=1, filter={"first_letter": "f"}
    )
    output2 = docsearch.similarity_search_with_score(
        "far", k=1, filter={"first_letter": "b"}
    )
    docsearch.delete_collection()
    assert output1 == [
        (Document(page_content="far", metadata={"first_letter": "f"}, id="id_0"), 0.0)
    ]
    assert output2 == [
        (Document(page_content="bar", metadata={"first_letter": "b"}, id="id_1"), 1.0)
    ]


def test_chroma_with_persistence() -> None:
    """Test end to end construction and search, with persistence."""
    chroma_persist_dir = "./tests/persist_dir"
    collection_name = "test_collection"
    texts = ["foo", "bar", "baz"]
    ids = [f"id_{i}" for i in range(len(texts))]

    docsearch = Chroma.from_texts(
        collection_name=collection_name,
        texts=texts,
        embedding=FakeEmbeddings(),
        persist_directory=chroma_persist_dir,
        ids=ids,
    )

    output = docsearch.similarity_search("foo", k=1)
    assert output == [Document(page_content="foo", id="id_0")]

    # Get a new VectorStore from the persisted directory
    docsearch = Chroma(
        collection_name=collection_name,
        embedding_function=FakeEmbeddings(),
        persist_directory=chroma_persist_dir,
    )
    output = docsearch.similarity_search("foo", k=1)
    assert output == [Document(page_content="foo", id="id_0")]

    # Clean up
    docsearch.delete_collection()

    # Persist doesn't need to be called again
    # Data will be automatically persisted on object deletion
    # Or on program exit


def test_chroma_mmr() -> None:
    """Test end to end construction and search."""
    texts = ["foo", "bar", "baz"]
    docsearch = Chroma.from_texts(
        collection_name="test_collection", texts=texts, embedding=FakeEmbeddings()
    )
    output = docsearch.max_marginal_relevance_search("foo", k=1)
    docsearch.delete_collection()
    assert len(output) == 1
    assert output[0].page_content == "foo"
    assert output[0].id is not None


def test_chroma_mmr_by_vector() -> None:
    """Test end to end construction and search."""
    texts = ["foo", "bar", "baz"]
    embeddings = FakeEmbeddings()
    docsearch = Chroma.from_texts(
        collection_name="test_collection", texts=texts, embedding=embeddings
    )
    embedded_query = embeddings.embed_query("foo")
    output = docsearch.max_marginal_relevance_search_by_vector(embedded_query, k=1)
    docsearch.delete_collection()
    assert len(output) == 1
    assert output[0].page_content == "foo"
    assert output[0].id is not None


def test_chroma_with_include_parameter() -> None:
    """Test end to end construction and include parameter."""
    texts = ["foo", "bar", "baz"]
    docsearch = Chroma.from_texts(
        collection_name="test_collection", texts=texts, embedding=FakeEmbeddings()
    )
    output1 = docsearch.get(include=["embeddings"])
    output2 = docsearch.get()
    docsearch.delete_collection()
    assert output1["embeddings"] is not None
    assert output2["embeddings"] is None


def test_chroma_update_document() -> None:
    """Test the update_document function in the Chroma class.

    Uses an external document id.
    """
    # Make a consistent embedding
    embedding = ConsistentFakeEmbeddings()

    # Initial document content and id
    initial_content = "foo"
    document_id = "doc1"

    # Create an instance of Document with initial content and metadata
    original_doc = Document(page_content=initial_content, metadata={"page": "0"})

    # Initialize a Chroma instance with the original document
    docsearch = Chroma.from_documents(
        collection_name="test_collection",
        documents=[original_doc],
        embedding=embedding,
        ids=[document_id],
    )
    old_embedding = docsearch._collection.peek()["embeddings"][  # type: ignore
        docsearch._collection.peek()["ids"].index(document_id)
    ]

    # Define updated content for the document
    updated_content = "updated foo"

    # Create a new Document instance with the updated content and the same id
    updated_doc = Document(page_content=updated_content, metadata={"page": "0"})

    # Update the document in the Chroma instance
    docsearch.update_document(document_id=document_id, document=updated_doc)

    # Perform a similarity search with the updated content
    output = docsearch.similarity_search(updated_content, k=1)

    # Assert that the new embedding is correct
    new_embedding = docsearch._collection.peek()["embeddings"][  # type: ignore
        docsearch._collection.peek()["ids"].index(document_id)
    ]

    docsearch.delete_collection()

    # Assert that the updated document is returned by the search
    assert output == [
        Document(page_content=updated_content, metadata={"page": "0"}, id=document_id)
    ]

    assert list(new_embedding) == list(embedding.embed_documents([updated_content])[0])
    assert list(new_embedding) != list(old_embedding)


def test_chroma_update_document_with_id() -> None:
    """Test the update_document function in the Chroma class.

    Uses an internal document id.
    """
    # Make a consistent embedding
    embedding = ConsistentFakeEmbeddings()

    # Initial document content and id
    initial_content = "foo"
    document_id = "doc1"

<<<<<<< HEAD
    # Create an instance of Document with initial content and metadata
    original_doc = Document(
        page_content=initial_content, metadata={"page": "0"}, id=document_id
    )

    # Initialize a Chroma instance with the original document
    docsearch = Chroma.from_documents(
        collection_name="test_collection",
        documents=[original_doc],
        embedding=embedding,
    )
    old_embedding = docsearch._collection.peek()["embeddings"][  # type: ignore
        docsearch._collection.peek()["ids"].index(document_id)
    ]

    # Define updated content for the document
    updated_content = "updated foo"

    # Create a new Document instance with the updated content and the same id
    updated_doc = Document(
        page_content=updated_content, metadata={"page": "0"}, id=document_id
    )

    # Update the document in the Chroma instance
    docsearch.update_document(document_id=document_id, document=updated_doc)

    # Perform a similarity search with the updated content
    output = docsearch.similarity_search(updated_content, k=1)

    # Assert that the new embedding is correct
    new_embedding = docsearch._collection.peek()["embeddings"][  # type: ignore
        docsearch._collection.peek()["ids"].index(document_id)
    ]

    docsearch.delete_collection()

    # Assert that the updated document is returned by the search
    assert output == [
        Document(page_content=updated_content, metadata={"page": "0"}, id=document_id)
    ]

=======
>>>>>>> 50ddf136
    assert list(new_embedding) == list(embedding.embed_documents([updated_content])[0])
    assert list(new_embedding) != list(old_embedding)


# TODO: RELEVANCE SCORE IS BROKEN. FIX TEST
def test_chroma_with_relevance_score_custom_normalization_fn() -> None:
    """Test searching with relevance score and custom normalization function."""
    texts = ["foo", "bar", "baz"]
    metadatas = [{"page": str(i)} for i in range(len(texts))]
    ids = [f"id_{i}" for i in range(len(texts))]
    docsearch = Chroma.from_texts(
        collection_name="test1_collection",
        texts=texts,
        embedding=FakeEmbeddings(),
        metadatas=metadatas,
        ids=ids,
        relevance_score_fn=lambda d: d * 0,
        collection_metadata={"hnsw:space": "l2"},
    )
    output = docsearch.similarity_search_with_relevance_scores("foo", k=3)
    docsearch.delete_collection()
    assert output == [
        (Document(page_content="foo", metadata={"page": "0"}, id="id_0"), 0.0),
        (Document(page_content="bar", metadata={"page": "1"}, id="id_1"), 0.0),
        (Document(page_content="baz", metadata={"page": "2"}, id="id_2"), 0.0),
    ]


def test_init_from_client(client: chromadb.ClientAPI) -> None:
    Chroma(client=client)


def test_init_from_client_settings() -> None:
    import chromadb

    client_settings = chromadb.config.Settings()
    Chroma(client_settings=client_settings)


def test_chroma_add_documents_no_metadata() -> None:
    db = Chroma(embedding_function=FakeEmbeddings())
    db.add_documents([Document(page_content="foo")])

    db.delete_collection()


def test_chroma_add_documents_mixed_metadata() -> None:
    db = Chroma(embedding_function=FakeEmbeddings())
    docs = [
        Document(page_content="foo", id="0"),
        Document(page_content="bar", metadata={"baz": 1}, id="1"),
    ]
    ids = ["0", "1"]
    actual_ids = db.add_documents(docs)
    search = db.similarity_search("foo bar")
    db.delete_collection()

    assert actual_ids == ids
    assert sorted(search, key=lambda d: d.page_content) == sorted(
        docs, key=lambda d: d.page_content
    )


def is_api_accessible(url: str) -> bool:
    try:
        response = requests.get(url)
        return response.status_code == 200
    except Exception:
        return False


def batch_support_chroma_version() -> bool:
    major, minor, patch = chromadb.__version__.split(".")
    if int(major) == 0 and int(minor) >= 4 and int(patch) >= 10:
        return True
    return False


@pytest.mark.requires("chromadb")
@pytest.mark.skipif(
    not is_api_accessible("http://localhost:8000/api/v1/heartbeat"),
    reason="API not accessible",
)
@pytest.mark.skipif(
    not batch_support_chroma_version(),
    reason="ChromaDB version does not support batching",
)
def test_chroma_large_batch() -> None:
    client = chromadb.HttpClient()
    embedding_function = MyEmbeddingFunction(fak=Fak(size=255))
    col = client.get_or_create_collection(
        "my_collection",
        embedding_function=embedding_function,  # type: ignore
    )
    docs = ["This is a test document"] * (client.get_max_batch_size() + 100)  # type: ignore
    db = Chroma.from_texts(
        client=client,
        collection_name=col.name,
        texts=docs,
        embedding=embedding_function.fak,
        ids=[str(uuid.uuid4()) for _ in range(len(docs))],
    )

    db.delete_collection()


@pytest.mark.requires("chromadb")
@pytest.mark.skipif(
    not is_api_accessible("http://localhost:8000/api/v1/heartbeat"),
    reason="API not accessible",
)
@pytest.mark.skipif(
    not batch_support_chroma_version(),
    reason="ChromaDB version does not support batching",
)
def test_chroma_large_batch_update() -> None:
    client = chromadb.HttpClient()
    embedding_function = MyEmbeddingFunction(fak=Fak(size=255))
    col = client.get_or_create_collection(
        "my_collection",
        embedding_function=embedding_function,  # type: ignore
    )
    docs = ["This is a test document"] * (client.get_max_batch_size() + 100)  # type: ignore
    ids = [str(uuid.uuid4()) for _ in range(len(docs))]
    db = Chroma.from_texts(
        client=client,
        collection_name=col.name,
        texts=docs,
        embedding=embedding_function.fak,
        ids=ids,
    )
    new_docs = [
        Document(
            page_content="This is a new test document", metadata={"doc_id": f"{i}"}
        )
        for i in range(len(docs) - 10)
    ]
    new_ids = [_id for _id in ids[: len(new_docs)]]
    db.update_documents(ids=new_ids, documents=new_docs)

    db.delete_collection()


@pytest.mark.requires("chromadb")
@pytest.mark.skipif(
    not is_api_accessible("http://localhost:8000/api/v1/heartbeat"),
    reason="API not accessible",
)
@pytest.mark.skipif(
    batch_support_chroma_version(), reason="ChromaDB version does not support batching"
)
def test_chroma_legacy_batching() -> None:
    client = chromadb.HttpClient()
    embedding_function = Fak(size=255)
    col = client.get_or_create_collection(
        "my_collection",
        embedding_function=MyEmbeddingFunction,  # type: ignore
    )
    docs = ["This is a test document"] * 100
    db = Chroma.from_texts(
        client=client,
        collection_name=col.name,
        texts=docs,
        embedding=embedding_function,
        ids=[str(uuid.uuid4()) for _ in range(len(docs))],
    )

    db.delete_collection()


def test_create_collection_if_not_exist_default() -> None:
    """Tests existing behaviour without the new create_collection_if_not_exists flag."""
    texts = ["foo", "bar", "baz"]
    docsearch = Chroma.from_texts(
        collection_name="test_collection", texts=texts, embedding=FakeEmbeddings()
    )
    assert docsearch._client.get_collection("test_collection") is not None
    docsearch.delete_collection()


def test_create_collection_if_not_exist_true_existing(
    client: chromadb.ClientAPI,
) -> None:
    """Tests create_collection_if_not_exists=True and collection already existing."""
    client.create_collection("test_collection")
    vectorstore = Chroma(
        client=client,
        collection_name="test_collection",
        embedding_function=FakeEmbeddings(),
        create_collection_if_not_exists=True,
    )
    assert vectorstore._client.get_collection("test_collection") is not None
    vectorstore.delete_collection()


def test_create_collection_if_not_exist_false_existing(
    client: chromadb.ClientAPI,
) -> None:
    """Tests create_collection_if_not_exists=False and collection already existing."""
    client.create_collection("test_collection")
    vectorstore = Chroma(
        client=client,
        collection_name="test_collection",
        embedding_function=FakeEmbeddings(),
        create_collection_if_not_exists=False,
    )
    assert vectorstore._client.get_collection("test_collection") is not None
    vectorstore.delete_collection()


def test_create_collection_if_not_exist_false_non_existing(
    client: chromadb.ClientAPI,
) -> None:
    """Tests create_collection_if_not_exists=False and collection not-existing,
    should raise."""
    with pytest.raises(Exception, match="does not exist"):
        Chroma(
            client=client,
            collection_name="test_collection",
            embedding_function=FakeEmbeddings(),
            create_collection_if_not_exists=False,
        )


def test_create_collection_if_not_exist_true_non_existing(
    client: chromadb.ClientAPI,
) -> None:
    """Tests create_collection_if_not_exists=True and collection non-existing. ."""
    vectorstore = Chroma(
        client=client,
        collection_name="test_collection",
        embedding_function=FakeEmbeddings(),
        create_collection_if_not_exists=True,
    )

    assert vectorstore._client.get_collection("test_collection") is not None
    vectorstore.delete_collection()


def test_collection_none_after_delete(
    client: chromadb.ClientAPI,
) -> None:
    """Tests create_collection_if_not_exists=True and collection non-existing. ."""
    vectorstore = Chroma(
        client=client,
        collection_name="test_collection",
        embedding_function=FakeEmbeddings(),
    )

    assert vectorstore._client.get_collection("test_collection") is not None
    vectorstore.delete_collection()
    assert vectorstore._chroma_collection is None
    with pytest.raises(Exception, match="Chroma collection not initialized"):
        _ = vectorstore._collection
    with pytest.raises(Exception, match="does not exist"):
        vectorstore._client.get_collection("test_collection")
    with pytest.raises(Exception):
        vectorstore.similarity_search("foo")


def test_reset_collection(client: chromadb.ClientAPI) -> None:
    """Tests ensure_collection method."""
    vectorstore = Chroma(
        client=client,
        collection_name="test_collection",
        embedding_function=FakeEmbeddings(),
    )
    vectorstore.add_documents([Document(page_content="foo")])
    assert vectorstore._collection.count() == 1
    vectorstore.reset_collection()
    assert vectorstore._chroma_collection is not None
    assert vectorstore._client.get_collection("test_collection") is not None
    assert vectorstore._collection.name == "test_collection"
    assert vectorstore._collection.count() == 0
    # Clean up
    vectorstore.delete_collection()


def test_delete_where_clause(client: chromadb.ClientAPI) -> None:
    """Tests delete_where_clause method."""
    vectorstore = Chroma(
        client=client,
        collection_name="test_collection",
        embedding_function=FakeEmbeddings(),
    )
    vectorstore.add_documents(
        [
            Document(page_content="foo", metadata={"test": "bar"}),
            Document(page_content="bar", metadata={"test": "foo"}),
        ]
    )
    assert vectorstore._collection.count() == 2
    vectorstore.delete(where={"test": "bar"})
    assert vectorstore._collection.count() == 1
    # Clean up
    vectorstore.delete_collection()<|MERGE_RESOLUTION|>--- conflicted
+++ resolved
@@ -392,7 +392,6 @@
     initial_content = "foo"
     document_id = "doc1"
 
-<<<<<<< HEAD
     # Create an instance of Document with initial content and metadata
     original_doc = Document(
         page_content=initial_content, metadata={"page": "0"}, id=document_id
@@ -434,8 +433,6 @@
         Document(page_content=updated_content, metadata={"page": "0"}, id=document_id)
     ]
 
-=======
->>>>>>> 50ddf136
     assert list(new_embedding) == list(embedding.embed_documents([updated_content])[0])
     assert list(new_embedding) != list(old_embedding)
 
